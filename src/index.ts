--- conflicted
+++ resolved
@@ -15,10 +15,6 @@
 export type {LiveMusicSession} from './music';
 export {Operations} from './operations';
 export {PagedItem, Pager} from './pagers';
-<<<<<<< HEAD
-export * from './types';
-export * from './errors'
-=======
 export {Tokens} from './tokens';
 export * from './types';
->>>>>>> 11dd375f
+export * from './errors'