--- conflicted
+++ resolved
@@ -773,7 +773,6 @@
   return {functionDeclarations: functionDeclarations};
 }
 
-<<<<<<< HEAD
 // Filters the list schema field to only include fields that are supported by
 // JSONSchema.
 function filterListSchemaField(fieldValue: unknown): Record<string, unknown>[] {
@@ -832,8 +831,6 @@
   return filteredSchema;
 }
 
-=======
->>>>>>> 1b4d5be0
 // Transforms a source input into a BatchJobSource object with validation.
 export function tBatchJobSource(
   apiClient: ApiClient,
